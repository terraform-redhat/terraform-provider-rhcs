package common

import (
	"context"
	"fmt"
	"net/http"
	"time"

	"github.com/hashicorp/terraform-plugin-log/tflog"
	cmv1 "github.com/openshift-online/ocm-sdk-go/clustersmgmt/v1"
)

const pollingIntervalInMinutes = 2

//go:generate mockgen -source=cluster_waiter.go -package=common -destination=mock_clusterwait.go
type ClusterWait interface {
	WaitForClusterToBeReady(ctx context.Context, clusterId string) error
	RetryClusterReadiness(ctx context.Context, clusterId string, attempts int, sleep time.Duration, timeout int64) (*cmv1.Cluster, error)
<<<<<<< HEAD
	RetryClusterComputeReadiness(ctx context.Context, clusterId string, attempts int, sleep time.Duration, timeout int64) (*cmv1.Cluster, error)
=======
>>>>>>> 0452d4d1
}

type DefaultClusterWait struct {
	collection *cmv1.ClustersClient
}

func NewClusterWait(collection *cmv1.ClustersClient) ClusterWait {
	return &DefaultClusterWait{collection: collection}
}

func (dw *DefaultClusterWait) RetryClusterReadiness(ctx context.Context, clusterId string, attempts int, sleep time.Duration, timeout int64) (*cmv1.Cluster, error) {
	object, err := pollClusterState(clusterId, ctx, timeout, dw.collection)
	if err != nil {
		if attempts--; attempts > 0 {
			time.Sleep(sleep)
			return dw.RetryClusterReadiness(ctx, clusterId, attempts, 2*sleep, timeout)
		}
		return nil, fmt.Errorf("polling cluster state failed with error %v", err)
	}

	if object.State() == cmv1.ClusterStateError || object.State() == cmv1.ClusterStateUninstalling {
		return object, fmt.Errorf("cluster '%s' is in state '%s'", clusterId, object.State())
	}

	return object, nil
}

func (dw *DefaultClusterWait) RetryClusterComputeReadiness(ctx context.Context, clusterId string, attempts int, sleep time.Duration, timeout int64) (*cmv1.Cluster, error) {
	object, err := pollClusterCompute(clusterId, ctx, timeout, dw.collection)
	if err != nil {
		if attempts--; attempts > 0 {
			time.Sleep(sleep)
			return dw.RetryClusterComputeReadiness(ctx, clusterId, attempts, 2*sleep, timeout)
		}
		return nil, fmt.Errorf("polling cluster compute failed with error %v", err)
	}

	if object.State() == cmv1.ClusterStateError {
		return object, fmt.Errorf("cluster creation failed")
	}

	return object, nil
}

func (dw *DefaultClusterWait) WaitForClusterToBeReady(ctx context.Context, clusterId string) error {
	resource := dw.collection.Cluster(clusterId)
	// We expect the cluster to already exist
	// Try to get it and if result with NotFound error, return error to user
	resp, err := resource.Get().SendContext(ctx)
	if err != nil && resp.Status() == http.StatusNotFound {
		message := fmt.Sprintf("Cluster '%s' not found, error: %v", clusterId, err)
		tflog.Error(ctx, message)
		return fmt.Errorf(message)
	}

	// Errored or uninstalling clusters will never become ready
	if resp.Body().State() == cmv1.ClusterStateError || resp.Body().State() == cmv1.ClusterStateUninstalling {
		message := fmt.Sprintf("Cluster '%s' is in state '%s' and will not become ready", clusterId, resp.Body().State())
		tflog.Error(ctx, message)
		return fmt.Errorf(message)
	}

	pollCtx, cancel := context.WithTimeout(ctx, 1*time.Hour)
	defer cancel()
	_, err = resource.Poll().
		Interval(30 * time.Second).
		Predicate(func(get *cmv1.ClusterGetResponse) bool {
			return get.Body().State() == cmv1.ClusterStateReady
		}).
		StartContext(pollCtx)
	if err != nil {
		return err
	}
	return nil
}

func pollClusterState(clusterId string, ctx context.Context, timeout int64, clusterCollection *cmv1.ClustersClient) (*cmv1.Cluster, error) {
	client := clusterCollection.Cluster(clusterId)
	var object *cmv1.Cluster
	pollCtx, cancel := context.WithTimeout(ctx, time.Duration(timeout)*time.Minute)
	defer cancel()
	_, err := client.Poll().
		Interval(pollingIntervalInMinutes * time.Minute).
		Predicate(func(getClusterResponse *cmv1.ClusterGetResponse) bool {
			object = getClusterResponse.Body()
			tflog.Debug(ctx, "polled cluster state", map[string]interface{}{
				"state": object.State(),
			})
			switch object.State() {
			case cmv1.ClusterStateReady,
				cmv1.ClusterStateError,
				cmv1.ClusterStateUninstalling:
				return true
			}
			return false
		}).
		StartContext(pollCtx)
	if err != nil {
		tflog.Error(ctx, "Failed polling cluster state")
		return nil, err
	}

	return object, nil
}

func pollClusterCompute(clusterId string, ctx context.Context, timeout int64, clusterCollection *cmv1.ClustersClient) (*cmv1.Cluster, error) {
	client := clusterCollection.Cluster(clusterId)
	var object *cmv1.Cluster
	pollCtx, cancel := context.WithTimeout(ctx, time.Duration(timeout)*time.Minute)
	defer cancel()
	_, err := client.Poll().
		Interval(pollingIntervalInMinutes * time.Minute).
		Predicate(func(getClusterResponse *cmv1.ClusterGetResponse) bool {
			object = getClusterResponse.Body()
			tflog.Debug(ctx, "polled cluster compute", map[string]interface{}{
				"currentCompute": object.Status().CurrentCompute(),
			})
			switch object.Status().CurrentCompute() {
			case object.Nodes().Compute():
				return true
			}
			return false
		}).
		StartContext(pollCtx)
	if err != nil {
		tflog.Error(ctx, "Failed polling cluster compute")
		return nil, err
	}

	return object, nil
}<|MERGE_RESOLUTION|>--- conflicted
+++ resolved
@@ -16,10 +16,7 @@
 type ClusterWait interface {
 	WaitForClusterToBeReady(ctx context.Context, clusterId string) error
 	RetryClusterReadiness(ctx context.Context, clusterId string, attempts int, sleep time.Duration, timeout int64) (*cmv1.Cluster, error)
-<<<<<<< HEAD
 	RetryClusterComputeReadiness(ctx context.Context, clusterId string, attempts int, sleep time.Duration, timeout int64) (*cmv1.Cluster, error)
-=======
->>>>>>> 0452d4d1
 }
 
 type DefaultClusterWait struct {
@@ -57,8 +54,8 @@
 		return nil, fmt.Errorf("polling cluster compute failed with error %v", err)
 	}
 
-	if object.State() == cmv1.ClusterStateError {
-		return object, fmt.Errorf("cluster creation failed")
+	if object.State() == cmv1.ClusterStateError || object.State() == cmv1.ClusterStateUninstalling {
+		return object, fmt.Errorf("cluster '%s' is in state '%s'", clusterId, object.State())
 	}
 
 	return object, nil
